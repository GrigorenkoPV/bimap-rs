// Since this is a private module, all of the traits here are *sealed*.
//
// # See also
//
// The [Rust API Guidelines](https://rust-lang.github.io/api-guidelines/future-proofing.html#sealed-traits-protect-against-downstream-implementations-c-sealed)
// have more information on the usage of sealed traits.
use crate::util::Ref;

<<<<<<< HEAD
// This makes some of the method arguments and return types less unwieldy.
type RefPair<L, R> = (Ref<L>, Ref<R>);

pub trait Map: Core + New + Length + Insert + Contains + Get + Remove + MapIterator {}
=======
pub trait Map:
    Core + New + Length + Insert + Contains + Get + Remove + Retain + MapIterator
{
}
>>>>>>> 20c28a5a

impl<M> Map for M where
    M: Core + New + Length + Insert + Contains + Get + Remove + Retain + MapIterator
{
}

pub trait Core {
    type Key;
    type Value;
}

pub trait New: Core {
    fn new() -> Self;
}

pub trait Length: Core {
    fn len(&self) -> usize;

    fn is_empty(&self) -> bool {
        self.len() == 0
    }
}

pub trait Clear: Core {
    fn clear(&mut self);
}

pub trait Insert: Core {
    fn insert(&mut self, pair: RefPair<Self::Key, Self::Value>);
}

pub trait Contains<Q: ?Sized = <Self as Core>::Key>: Core {
    fn contains(&self, key: &Q) -> bool;
}

pub trait Get<Q: ?Sized = <Self as Core>::Key>: Core {
    fn get(&self, key: &Q) -> Option<&Ref<Self::Value>>;
}

pub trait Remove<Q: ?Sized = <Self as Core>::Key>: Core {
    fn remove(&mut self, key: &Q) -> Option<RefPair<Self::Key, Self::Value>>;
}

pub trait Retain: Core {
    fn retain<F>(&mut self, f: F)
    where
        F: FnMut(&Self::Key, &Self::Value) -> bool;
}

pub trait MapIterator: Core {
    type MapIter<'a, K: 'a, V: 'a>: Iterator<Item = (&'a Ref<K>, &'a Ref<V>)>;
    type MapIntoIter<K, V>: Iterator<Item = (Ref<K>, Ref<V>)>;

    fn map_iter(&self) -> Self::MapIter<'_, Self::Key, Self::Value>;
    fn map_into_iter(self) -> Self::MapIntoIter<Self::Key, Self::Value>;
}<|MERGE_RESOLUTION|>--- conflicted
+++ resolved
@@ -6,20 +6,13 @@
 // have more information on the usage of sealed traits.
 use crate::util::Ref;
 
-<<<<<<< HEAD
 // This makes some of the method arguments and return types less unwieldy.
 type RefPair<L, R> = (Ref<L>, Ref<R>);
 
 pub trait Map: Core + New + Length + Insert + Contains + Get + Remove + MapIterator {}
-=======
-pub trait Map:
-    Core + New + Length + Insert + Contains + Get + Remove + Retain + MapIterator
-{
-}
->>>>>>> 20c28a5a
 
 impl<M> Map for M where
-    M: Core + New + Length + Insert + Contains + Get + Remove + Retain + MapIterator
+    M: Core + New + Length + Insert + Contains + Get + Remove + MapIterator
 {
 }
 
@@ -60,12 +53,6 @@
     fn remove(&mut self, key: &Q) -> Option<RefPair<Self::Key, Self::Value>>;
 }
 
-pub trait Retain: Core {
-    fn retain<F>(&mut self, f: F)
-    where
-        F: FnMut(&Self::Key, &Self::Value) -> bool;
-}
-
 pub trait MapIterator: Core {
     type MapIter<'a, K: 'a, V: 'a>: Iterator<Item = (&'a Ref<K>, &'a Ref<V>)>;
     type MapIntoIter<K, V>: Iterator<Item = (Ref<K>, Ref<V>)>;
